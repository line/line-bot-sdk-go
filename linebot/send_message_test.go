--- conflicted
+++ resolved
@@ -833,46 +833,24 @@
 	expectCtxDeadlineExceed(ctx, err, t)
 }
 
-<<<<<<< HEAD
 func TestBroadcastMessages(t *testing.T) {
-=======
-func TestMessagesWithNotificationDisabled(t *testing.T) {
-	type testMethod interface {
-		Do() (*BasicResponse, error)
-	}
-	var toUserIDs = []string{
-		"U0cc15697597f61dd8b01cea8b027050e",
-		"U38ecbecfade326557b6971140741a4a6",
-	}
->>>>>>> c5243e9c
 	type want struct {
 		RequestBody []byte
 		Response    *BasicResponse
 		Error       error
 	}
 	var testCases = []struct {
-<<<<<<< HEAD
-=======
-		Label        string
-		TestMethod   testMethod
->>>>>>> c5243e9c
 		Messages     []SendingMessage
 		Response     []byte
 		ResponseCode int
 		Want         want
 	}{
 		{
-<<<<<<< HEAD
 			// A text message
-=======
-			Label:        "A text message for Push Message",
-			TestMethod:   new(PushMessageCall),
->>>>>>> c5243e9c
 			Messages:     []SendingMessage{NewTextMessage("Hello, world")},
 			ResponseCode: 200,
 			Response:     []byte(`{}`),
 			Want: want{
-<<<<<<< HEAD
 				RequestBody: []byte(`{"messages":[{"type":"text","text":"Hello, world"}]}` + "\n"),
 				Response:    &BasicResponse{},
 			},
@@ -990,14 +968,10 @@
 			Response:     []byte(`{}`),
 			Want: want{
 				RequestBody: []byte(`{"messages":[{"type":"template","altText":"this is a buttons template","template":{"type":"buttons","title":"Menu","text":"Please select","actions":[{"type":"postback","label":"Buy","data":"action=buy\u0026itemid=123","displayText":"displayText"},{"type":"postback","label":"Buy","data":"action=buy\u0026itemid=123","text":"text"},{"type":"uri","label":"View detail","uri":"https://example.com/page/123"}]}}]}` + "\n"),
-=======
-				RequestBody: []byte(`{"to":"U0cc15697597f61dd8b01cea8b027050e","messages":[{"type":"text","text":"Hello, world"}],"notificationDisabled":true}` + "\n"),
->>>>>>> c5243e9c
-				Response:    &BasicResponse{},
-			},
-		},
-		{
-<<<<<<< HEAD
+				Response:    &BasicResponse{},
+			},
+		},
+		{
 			// A buttons template message without title
 			Messages: []SendingMessage{
 				NewTemplateMessage(
@@ -1268,20 +1242,10 @@
 			Response:     []byte(`{}`),
 			Want: want{
 				RequestBody: []byte(`{"messages":[{"type":"text","text":"Select your favorite food category or send me your location!","quickReply":{"items":[{"type":"action","imageUrl":"https://example.com/sushi.png","action":{"type":"message","label":"Sushi","text":"Sushi"}},{"type":"action","imageUrl":"https://example.com/tempura.png","action":{"type":"message","label":"Tempura","text":"Tempura"}},{"type":"action","action":{"type":"location","label":"Send location"}}]}}]}` + "\n"),
-=======
-			Label:        "A text message for Reply Message",
-			TestMethod:   new(ReplyMessageCall),
-			Messages:     []SendingMessage{NewTextMessage("Hello, world")},
-			ResponseCode: 200,
-			Response:     []byte(`{}`),
-			Want: want{
-				RequestBody: []byte(`{"replyToken":"U0cc15697597f61dd8b01cea8b027050e","messages":[{"type":"text","text":"Hello, world"}],"notificationDisabled":true}` + "\n"),
->>>>>>> c5243e9c
-				Response:    &BasicResponse{},
-			},
-		},
-		{
-<<<<<<< HEAD
+				Response:    &BasicResponse{},
+			},
+		},
+		{
 			// Multiple messages
 			Messages:     []SendingMessage{NewTextMessage("Hello, world1"), NewTextMessage("Hello, world2")},
 			ResponseCode: 200,
@@ -1316,24 +1280,11 @@
 				},
 			},
 		},
-=======
-			Label:        "A text message for Multicast",
-			TestMethod:   new(MulticastCall),
-			Messages:     []SendingMessage{NewTextMessage("Hello, world")},
-			ResponseCode: 200,
-			Response:     []byte(`{}`),
-			Want: want{
-				RequestBody: []byte(`{"to":["U0cc15697597f61dd8b01cea8b027050e","U38ecbecfade326557b6971140741a4a6"],"messages":[{"type":"text","text":"Hello, world"}],"notificationDisabled":true}` + "\n"),
-				Response:    &BasicResponse{},
-			},
-		},
->>>>>>> c5243e9c
 	}
 
 	var currentTestIdx int
 	server := httptest.NewTLSServer(http.HandlerFunc(func(w http.ResponseWriter, r *http.Request) {
 		defer r.Body.Close()
-<<<<<<< HEAD
 		tc := testCases[currentTestIdx]
 		if r.Method != http.MethodPost {
 			t.Errorf("Method %s; want %s", r.Method, http.MethodPost)
@@ -1341,19 +1292,10 @@
 		if r.URL.Path != APIEndpointBroadcastMessage {
 			t.Errorf("URLPath %s; want %s", r.URL.Path, APIEndpointBroadcastMessage)
 		}
-=======
-		if r.Method != http.MethodPost {
-			t.Errorf("Method %s; want %s", r.Method, http.MethodPost)
-		}
->>>>>>> c5243e9c
 		body, err := ioutil.ReadAll(r.Body)
 		if err != nil {
 			t.Fatal(err)
 		}
-<<<<<<< HEAD
-=======
-		tc := testCases[currentTestIdx]
->>>>>>> c5243e9c
 		if !reflect.DeepEqual(body, tc.Want.RequestBody) {
 			t.Errorf("RequestBody %s; want %s", body, tc.Want.RequestBody)
 		}
@@ -1365,7 +1307,6 @@
 	if err != nil {
 		t.Fatal(err)
 	}
-<<<<<<< HEAD
 	for i, tc := range testCases {
 		currentTestIdx = i
 		res, err := client.BroadcastMessage(tc.Messages...).Do()
@@ -1401,7 +1342,85 @@
 	defer cancel()
 	_, err = client.BroadcastMessage(NewTextMessage("Hello, world")).WithContext(ctx).Do()
 	expectCtxDeadlineExceed(ctx, err, t)
-=======
+}
+func TestMessagesWithNotificationDisabled(t *testing.T) {
+	type testMethod interface {
+		Do() (*BasicResponse, error)
+	}
+	var toUserIDs = []string{
+		"U0cc15697597f61dd8b01cea8b027050e",
+		"U38ecbecfade326557b6971140741a4a6",
+	}
+	type want struct {
+		RequestBody []byte
+		Response    *BasicResponse
+		Error       error
+	}
+	var testCases = []struct {
+		Label        string
+		TestMethod   testMethod
+		Messages     []SendingMessage
+		Response     []byte
+		ResponseCode int
+		Want         want
+	}{
+		{
+			Label:        "A text message for Push Message",
+			TestMethod:   new(PushMessageCall),
+			Messages:     []SendingMessage{NewTextMessage("Hello, world")},
+			ResponseCode: 200,
+			Response:     []byte(`{}`),
+			Want: want{
+				RequestBody: []byte(`{"to":"U0cc15697597f61dd8b01cea8b027050e","messages":[{"type":"text","text":"Hello, world"}],"notificationDisabled":true}` + "\n"),
+				Response:    &BasicResponse{},
+			},
+		},
+		{
+			Label:        "A text message for Reply Message",
+			TestMethod:   new(ReplyMessageCall),
+			Messages:     []SendingMessage{NewTextMessage("Hello, world")},
+			ResponseCode: 200,
+			Response:     []byte(`{}`),
+			Want: want{
+				RequestBody: []byte(`{"replyToken":"U0cc15697597f61dd8b01cea8b027050e","messages":[{"type":"text","text":"Hello, world"}],"notificationDisabled":true}` + "\n"),
+				Response:    &BasicResponse{},
+			},
+		},
+		{
+			Label:        "A text message for Multicast",
+			TestMethod:   new(MulticastCall),
+			Messages:     []SendingMessage{NewTextMessage("Hello, world")},
+			ResponseCode: 200,
+			Response:     []byte(`{}`),
+			Want: want{
+				RequestBody: []byte(`{"to":["U0cc15697597f61dd8b01cea8b027050e","U38ecbecfade326557b6971140741a4a6"],"messages":[{"type":"text","text":"Hello, world"}],"notificationDisabled":true}` + "\n"),
+				Response:    &BasicResponse{},
+			},
+		},
+	}
+
+	var currentTestIdx int
+	server := httptest.NewTLSServer(http.HandlerFunc(func(w http.ResponseWriter, r *http.Request) {
+		defer r.Body.Close()
+		if r.Method != http.MethodPost {
+			t.Errorf("Method %s; want %s", r.Method, http.MethodPost)
+		}
+		body, err := ioutil.ReadAll(r.Body)
+		if err != nil {
+			t.Fatal(err)
+		}
+		tc := testCases[currentTestIdx]
+		if !reflect.DeepEqual(body, tc.Want.RequestBody) {
+			t.Errorf("RequestBody %s; want %s", body, tc.Want.RequestBody)
+		}
+		w.WriteHeader(tc.ResponseCode)
+		w.Write(tc.Response)
+	}))
+	defer server.Close()
+	client, err := mockClient(server)
+	if err != nil {
+		t.Fatal(err)
+	}
 	var res *BasicResponse
 	for i, tc := range testCases {
 		currentTestIdx = i
@@ -1430,7 +1449,6 @@
 			}
 		})
 	}
->>>>>>> c5243e9c
 }
 
 func BenchmarkPushMessages(b *testing.B) {

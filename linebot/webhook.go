--- conflicted
+++ resolved
@@ -35,11 +35,7 @@
 	if err != nil {
 		return nil, err
 	}
-<<<<<<< HEAD
-	if !validateSignature(channelSecret, r.Header.Get("X-LINE-Signature"), body) {
-=======
-	if !client.validateSignature(r.Header.Get("X-Line-Signature"), body) {
->>>>>>> 7276589d
+	if !validateSignature(channelSecret, r.Header.Get("X-Line-Signature"), body) {
 		return nil, ErrInvalidSignature
 	}
 
